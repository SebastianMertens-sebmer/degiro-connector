--- conflicted
+++ resolved
@@ -76,21 +76,12 @@
 - [3. Trading connection](#3-trading-connection)
   * [3.1. How to login ?](#31-how-to-login-)
   * [3.2. How to logout ?](#32-how-to-logout-)
-<<<<<<< HEAD
   * [3.3. What are the credentials ?](#33-what-are-the-credentials-)
   * [3.4. How to find your : int_account ?](#34-how-to-find-your--int_account-)
   * [3.5. How to use 2FA ?](#35-how-to-use-2fa-)
   * [3.6. How to find your : totp_secret_key ?](#36-how-to-find-your--totp_secret_key-)
   * [3.7. How to find your : one_time_password ?](#37-how-to-find-your--one_time_password-)
   * [3.8. Is there a timeout ?](#38-is-there-a-timeout-)
-=======
-  * [3.3. What are the credentials ?](#32-what-are-the-credentials-)
-  * [3.3. How to find your : int_account ?](#33-how-to-find-your--int_account-)
-  * [3.4. How to use 2FA ?](#34-how-to-use-2fa-)
-  * [3.5. How to find your : totp_secret_key ?](#35-how-to-find-your--totp_secret_key-)
-  * [3.6. How to find your : one_time_password ?](#36-how-to-find-your--one_time_password-)
-  * [3.7. Is there a timeout ?](#37-is-there-a-timeout-)
->>>>>>> 75db9363
 - [4. Order](#4-order)
   * [4.1. How to create an Order ?](#41-how-to-create-an-order-)
   * [4.2. How to update an Order ?](#42-how-to-update-an-order-)
@@ -547,11 +538,7 @@
 - user_token : used to fetch real-time data and charts.
 - int_account : used for some trading operations.
 
-<<<<<<< HEAD
 ## 3.5. How to use 2FA ?
-=======
-## 3.4. How to use 2FA ?
->>>>>>> 75db9363
 
 First I will briefly explain what is : **Two-Factor Authentication (2FA)**.
 
@@ -632,7 +619,7 @@
 A complete example here :
 [connection_otp.py](examples/trading/connection_otp.py)
 
-## 3.5. How to find your : totp_secret_key ?
+## 3.6. How to find your : totp_secret_key ?
 
 The parameter **totp_secret_key** is only required if you have enabled 2FA on Degiro's website.
 
@@ -663,7 +650,7 @@
 
 It is preferable to use the parameter **totp_secret_key** instead of **one_time_password**.
 
-## 3.7. Is there a timeout ?
+## 3.8. Is there a timeout ?
 The connection for trading operations seems to have a timeout of : around 30 minutes.
 
 If this connection is left unused for this amount of time it will cease to work.
